#!/usr/bin/env bash
exit_code=0

# Set TensorFlow logging to minimum level ERROR
export TF_CPP_MIN_LOG_LEVEL="3"

# --------------------------------------------------------------------------------------------------------------- TESTS

mlFrameworkList=("tensorflow" "scikitlearn")
for mlFramework in "${mlFrameworkList[@]}"; do
  pytest -q tests/attacks/inference/ --mlFramework=$mlFramework --durations=0
  if [[ $? -ne 0 ]]; then exit_code=1; echo "Failed attacks/inference tests"; fi
done

mlFrameworkList=("tensorflow")
for mlFramework in "${mlFrameworkList[@]}"; do
  pytest -q tests/defences/preprocessor --mlFramework=$mlFramework --durations=0
  if [[ $? -ne 0 ]]; then exit_code=1; echo "Failed defences/preprocessor tests"; fi

  pytest -q tests/utils --mlFramework=$mlFramework --durations=0
  if [[ $? -ne 0 ]]; then exit_code=1; echo "Failed utils tests"; fi

<<<<<<< HEAD
pytest -q tests/defences/preprocessor/test_spatial_smoothing_pytorch.py  --mlFramework="pytorch" --durations=0
if [[ $? -ne 0 ]]; then exit_code=1; echo "Failed defences/preprocessor/test_spatial_smoothing_pytorch.py tests"; fi

pytest -q tests/utils --mlFramework="tensorflow" --durations=0
if [[ $? -ne 0 ]]; then exit_code=1; echo "Failed utils tests"; fi
=======
  pytest -q tests/attacks/evasion/ --mlFramework=$mlFramework --durations=0
  if [[ $? -ne 0 ]]; then exit_code=1; echo "Failed attacks/evasion tests"; fi
done
>>>>>>> ada71d26



#NOTE: All the tests should be ran within this loop. All other tests are legacy tests that must be
# made framework independent to be incorporated within this loop
mlFrameworkList=("tensorflow" "keras" "pytorch" "scikitlearn" "mxnet" "kerastf")
for mlFramework in "${mlFrameworkList[@]}"; do
  echo "Running tests with framework $mlFramework"
  pytest -q tests/estimators/classification/test_deeplearning_common.py --mlFramework=$mlFramework --durations=0
  pytest -q tests/estimators/classification/test_deeplearning_specific.py --mlFramework=$mlFramework --durations=0
  if [[ $? -ne 0 ]]; then exit_code=1; echo "Failed estimators/classification tests for framework $mlFramework"; fi
done


declare -a attacks=("tests/attacks/test_adversarial_patch.py" \
                    "tests/attacks/test_backdoor_attack.py" \
                    "tests/attacks/test_carlini.py" \
                    "tests/attacks/test_copycat_cnn.py" \
                    "tests/attacks/test_decision_tree_attack.py" \
                    "tests/attacks/test_deepfool.py" \
                    "tests/attacks/test_elastic_net.py" \
                    "tests/attacks/test_feature_collision.py" \
                    "tests/attacks/test_functionally_equivalent_extraction.py" \
                    "tests/attacks/test_hclu.py" \
                    "tests/attacks/test_input_filter.py" \
                    "tests/attacks/test_hop_skip_jump.py" \
                    "tests/attacks/test_iterative_method.py" \
                    "tests/attacks/test_knockoff_nets.py" \
                    "tests/attacks/test_newtonfool.py" \
                    "tests/attacks/test_poisoning_attack_svm.py" \
                    "tests/attacks/test_projected_gradient_descent.py" \
                    "tests/attacks/test_saliency_map.py" \
                    "tests/attacks/test_spatial_transformation.py" \
                    "tests/attacks/test_universal_perturbation.py" \
                    "tests/attacks/test_virtual_adversarial.py" \
                    "tests/attacks/test_zoo.py" \
                    "tests/attacks/test_pixel_attack.py" \
                    "tests/attacks/test_threshold_attack.py" \
                    "tests/attacks/test_wasserstein.py" \
                    "tests/attacks/test_shapeshifter.py" \
                    "tests/attacks/test_targeted_universal_perturbation.py" \
                    "tests/attacks/test_simba.py" )

declare -a classifiers=("tests/estimators/certification/test_randomized_smoothing.py" \
                        "tests/estimators/classification/test_blackbox.py" \
                        "tests/estimators/classification/test_catboost.py" \
                        "tests/estimators/classification/test_classifier.py" \
                        "tests/estimators/classification/test_detector_classifier.py" \
                        "tests/estimators/classification/test_ensemble.py" \
                        "tests/estimators/classification/test_GPy.py" \
                        "tests/estimators/classification/test_input_filter.py" \
                        "tests/estimators/classification/test_lightgbm.py" \
                        "tests/estimators/classification/test_scikitlearn.py" \
                        "tests/estimators/classification/test_xgboost.py" )

declare -a object_detectors=("tests/estimators/object_detection/test_tensorflow_faster_rcnn.py")

declare -a defences=("tests/defences/test_adversarial_trainer.py" \
                     "tests/defences/test_adversarial_trainer_madry_pgd.py" \
                     "tests/defences/test_class_labels.py" \
                     "tests/defences/test_defensive_distillation.py" \
                     "tests/defences/test_feature_squeezing.py" \
                     "tests/defences/test_gaussian_augmentation.py" \
                     "tests/defences/test_gaussian_noise.py" \
                     "tests/defences/test_high_confidence.py" \
                     "tests/defences/test_label_smoothing.py" \
                     "tests/defences/test_pixel_defend.py" \
                     "tests/defences/test_reverse_sigmoid.py" \
                     "tests/defences/test_rounded.py" \
                     "tests/defences/test_thermometer_encoding.py" \
                     "tests/defences/test_variance_minimization.py" \
                     "tests/defences/detector/evasion/subsetscanning/test_detector.py" \
                     "tests/defences/detector/evasion/test_detector.py" \
                     "tests/defences/detector/poison/test_activation_defence.py" \
                     "tests/defences/detector/poison/test_clustering_analyzer.py" \
                     "tests/defences/detector/poison/test_ground_truth_evaluator.py" \
                     "tests/defences/detector/poison/test_provenance_defence.py" \
                     "tests/defences/detector/poison/test_roni.py" \
                     "tests/defences/detector/poison/test_spectral_signature_defense.py" )

declare -a metrics=("tests/metrics/test_gradient_check.py" \
                    "tests/metrics/test_metrics.py" \
                    "tests/metrics/test_verification_decision_trees.py" )

declare -a wrappers=("tests/wrappers/test_expectation.py" \
                     "tests/wrappers/test_query_efficient_bb.py" \
                     "tests/wrappers/test_wrapper.py" )

declare -a art=("tests/test_data_generators.py" \
                "tests/test_utils.py" \
                "tests/test_visualization.py" )

tests_modules=("attacks" \
               "classifiers" \
               "object_detectors" \
               "defences" \
               "metrics" \
               "wrappers" \
               "art" )

# --------------------------------------------------------------------------------------------------- CODE TO RUN TESTS

run_test () {
  test=$1
  test_file_name="$(echo ${test} | rev | cut -d'/' -f1 | rev)"

  echo $'\n\n'
  echo "######################################################################"
  echo ${test}
  echo "######################################################################"
  coverage run --append -m unittest -v ${test}
  if [[ $? -ne 0 ]]; then exit_code=1; echo "Failed $test"; fi
}

for tests_module in "${tests_modules[@]}"; do
  tests="$tests_module[@]"
  for test in "${!tests}"; do
     run_test ${test}
  done
done

bash <(curl -s https://codecov.io/bash)

exit ${exit_code}<|MERGE_RESOLUTION|>--- conflicted
+++ resolved
@@ -20,17 +20,12 @@
   pytest -q tests/utils --mlFramework=$mlFramework --durations=0
   if [[ $? -ne 0 ]]; then exit_code=1; echo "Failed utils tests"; fi
 
-<<<<<<< HEAD
-pytest -q tests/defences/preprocessor/test_spatial_smoothing_pytorch.py  --mlFramework="pytorch" --durations=0
-if [[ $? -ne 0 ]]; then exit_code=1; echo "Failed defences/preprocessor/test_spatial_smoothing_pytorch.py tests"; fi
-
-pytest -q tests/utils --mlFramework="tensorflow" --durations=0
-if [[ $? -ne 0 ]]; then exit_code=1; echo "Failed utils tests"; fi
-=======
   pytest -q tests/attacks/evasion/ --mlFramework=$mlFramework --durations=0
   if [[ $? -ne 0 ]]; then exit_code=1; echo "Failed attacks/evasion tests"; fi
 done
->>>>>>> ada71d26
+
+pytest -q tests/defences/preprocessor/test_spatial_smoothing_pytorch.py  --mlFramework="pytorch" --durations=0
+if [[ $? -ne 0 ]]; then exit_code=1; echo "Failed defences/preprocessor/test_spatial_smoothing_pytorch.py tests"; fi
 
 
 
