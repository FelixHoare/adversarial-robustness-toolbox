from __future__ import absolute_import, division, print_function

<<<<<<< HEAD
=======
from keras import backend as k
from keras.engine import Layer

>>>>>>> e31cce6c

class BoundedReLU(Layer):
    """Bounded Rectified Linear Unit.
    `f(x) = alpha * x for x < 0`,
    `f(x) = x for x >= 0`,
    `f(x) = max_value for x > max_value.`
    """
    def __init__(self, alpha=0., max_value=1., **kwargs):
        """

        :param alpha: float >= 0, negative slope coefficient for leaky ReLU
        :param max_value: float, > 0, maximal value of the function
        :param kwargs: input_shape: when using this layer as the first layer in a model.
        """
        assert max_value > 0., "max_value must be positive"
        super(BoundedReLU, self).__init__(**kwargs)
        self.supports_masking = True
        self.alpha = k.cast_to_floatx(alpha)
        self.max_value = k.cast_to_floatx(max_value)

    def call(self, inputs):
        return k.relu(inputs, alpha=self.alpha, max_value=self.max_value)

    def get_config(self):
        """Get the parameters of the object"""
        config = {'alpha': self.alpha, 'max_value': self.max_value}
        base_config = super(BoundedReLU, self).get_config()
        return dict(list(base_config.items()) + list(config.items()))<|MERGE_RESOLUTION|>--- conflicted
+++ resolved
@@ -1,11 +1,8 @@
 from __future__ import absolute_import, division, print_function
 
-<<<<<<< HEAD
-=======
 from keras import backend as k
 from keras.engine import Layer
 
->>>>>>> e31cce6c
 
 class BoundedReLU(Layer):
     """Bounded Rectified Linear Unit.
