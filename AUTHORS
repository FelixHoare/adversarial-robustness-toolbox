--- conflicted
+++ resolved
@@ -14,8 +14,5 @@
 - AGH University of Science and Technology
 - Rensselaer Polytechnic Institute (RPI)
 - IMT Atlantique
-<<<<<<< HEAD
 - Johns Hopkins University
-=======
-- Troj.AI
->>>>>>> 86baa09f
+- Troj.AI