--- conflicted
+++ resolved
@@ -181,13 +181,8 @@
         # Apply preprocessing
         if self.all_framework_preprocessing:
 
-<<<<<<< HEAD
-            y_tensor: List[Dict[str, "torch.Tensor"]] = []
-            if isinstance(y[0]["boxes"], np.ndarray):
-=======
             if y is not None and isinstance(y, list) and isinstance(y[0]["boxes"], np.ndarray):
                 y_tensor = list()
->>>>>>> bbd88999
                 for i, y_i in enumerate(y):
                     y_t = {}
                     y_t["boxes"] = torch.from_numpy(y_i["boxes"]).type(torch.float).to(self.device)
