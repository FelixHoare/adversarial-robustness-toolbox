# MIT License
#
# Copyright (C) The Adversarial Robustness Toolbox (ART) Authors 2018
#
# Permission is hereby granted, free of charge, to any person obtaining a copy of this software and associated
# documentation files (the "Software"), to deal in the Software without restriction, including without limitation the
# rights to use, copy, modify, merge, publish, distribute, sublicense, and/or sell copies of the Software, and to permit
# persons to whom the Software is furnished to do so, subject to the following conditions:
#
# The above copyright notice and this permission notice shall be included in all copies or substantial portions of the
# Software.
#
# THE SOFTWARE IS PROVIDED "AS IS", WITHOUT WARRANTY OF ANY KIND, EXPRESS OR IMPLIED, INCLUDING BUT NOT LIMITED TO THE
# WARRANTIES OF MERCHANTABILITY, FITNESS FOR A PARTICULAR PURPOSE AND NONINFRINGEMENT. IN NO EVENT SHALL THE
# AUTHORS OR COPYRIGHT HOLDERS BE LIABLE FOR ANY CLAIM, DAMAGES OR OTHER LIABILITY, WHETHER IN AN ACTION OF CONTRACT,
# TORT OR OTHERWISE, ARISING FROM, OUT OF OR IN CONNECTION WITH THE SOFTWARE OR THE USE OR OTHER DEALINGS IN THE
# SOFTWARE.
"""
Wrapper class for any classifier. Subclass of the ClassifierWrapper can override the behavior of key functions, such as
loss_gradient, to facilitate new attacks.
"""
from typing import TYPE_CHECKING

if TYPE_CHECKING:
    from art.classifiers.classifier import Classifier


class ClassifierWrapper:
    """
    Wrapper class for any classifier instance.
    """

    attack_params = ["classifier"]

    def __init__(self, classifier) -> None:
        """
        Initialize a :class:`.ClassifierWrapper` object.

        :param classifier: The Classifier we want to wrap the functionality for the purpose of an attack.
<<<<<<< HEAD
=======
        :type classifier: :class:`art.estimators.classification.Classifier`
>>>>>>> 85479f7c
        """
        self.classifier = classifier

    def __getattr__(self, attr):
        """
        A generic grab-bag for the classifier instance. This makes the wrapped class look like a subclass.
        """
        return getattr(self.classifier, attr)

    def __setattr__(self, attr, value):
        """
        A generic grab-bag for the classifier instance. This makes the wrapped class look like a subclass.
        """
        if attr == "classifier":
            object.__setattr__(self, attr, value)
        else:
            setattr(self.classifier, attr, value)

    def set_params(self, **kwargs) -> None:
        """
        Take in a dictionary of parameters and pass them down to the underlying wrapped classifier instance.

        :param kwargs: A dictionary of attack-specific parameters.
        """
        for key, value in kwargs.items():
            if key in self.attack_params:
                setattr(self, key, value)<|MERGE_RESOLUTION|>--- conflicted
+++ resolved
@@ -19,10 +19,6 @@
 Wrapper class for any classifier. Subclass of the ClassifierWrapper can override the behavior of key functions, such as
 loss_gradient, to facilitate new attacks.
 """
-from typing import TYPE_CHECKING
-
-if TYPE_CHECKING:
-    from art.classifiers.classifier import Classifier
 
 
 class ClassifierWrapper:
@@ -37,10 +33,6 @@
         Initialize a :class:`.ClassifierWrapper` object.
 
         :param classifier: The Classifier we want to wrap the functionality for the purpose of an attack.
-<<<<<<< HEAD
-=======
-        :type classifier: :class:`art.estimators.classification.Classifier`
->>>>>>> 85479f7c
         """
         self.classifier = classifier
 
