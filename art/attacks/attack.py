# MIT License
#
# Copyright (C) The Adversarial Robustness Toolbox (ART) Authors 2018
#
# Permission is hereby granted, free of charge, to any person obtaining a copy of this software and associated
# documentation files (the "Software"), to deal in the Software without restriction, including without limitation the
# rights to use, copy, modify, merge, publish, distribute, sublicense, and/or sell copies of the Software, and to permit
# persons to whom the Software is furnished to do so, subject to the following conditions:
#
# The above copyright notice and this permission notice shall be included in all copies or substantial portions of the
# Software.
#
# THE SOFTWARE IS PROVIDED "AS IS", WITHOUT WARRANTY OF ANY KIND, EXPRESS OR IMPLIED, INCLUDING BUT NOT LIMITED TO THE
# WARRANTIES OF MERCHANTABILITY, FITNESS FOR A PARTICULAR PURPOSE AND NONINFRINGEMENT. IN NO EVENT SHALL THE
# AUTHORS OR COPYRIGHT HOLDERS BE LIABLE FOR ANY CLAIM, DAMAGES OR OTHER LIABILITY, WHETHER IN AN ACTION OF CONTRACT,
# TORT OR OTHERWISE, ARISING FROM, OUT OF OR IN CONNECTION WITH THE SOFTWARE OR THE USE OR OTHER DEALINGS IN THE
# SOFTWARE.
"""
This module implements the abstract base classes for all attacks.
"""
from __future__ import absolute_import, division, print_function, unicode_literals

import abc
import logging
from typing import Any, List, Optional, Tuple, Union, TYPE_CHECKING

import numpy as np

from art.exceptions import EstimatorError

if TYPE_CHECKING:
    from art.utils import CLASSIFIER_TYPE

logger = logging.getLogger(__name__)


class input_filter(abc.ABCMeta):
    """
    Metaclass to ensure that inputs are ndarray for all of the subclass generate and extract calls
    """

    def __init__(cls, name, bases, clsdict):
        """
        This function overrides any existing generate or extract methods with a new method that
        ensures the input is an `np.ndarray`. There is an assumption that the input object has implemented
        __array__ with np.array calls.
        """

        def make_replacement(fdict, func_name):
            """
            This function overrides creates replacement functions dynamically
            """

            def replacement_function(self, *args, **kwargs):
                if len(args) > 0:
                    lst = list(args)

                if "x" in kwargs:
                    if not isinstance(kwargs["x"], np.ndarray):
                        kwargs["x"] = np.array(kwargs["x"])
                else:
                    if not isinstance(args[0], np.ndarray):
                        lst[0] = np.array(args[0])

                if "y" in kwargs:
                    if kwargs["y"] is not None and not isinstance(kwargs["y"], np.ndarray):
                        kwargs["y"] = np.array(kwargs["y"])
                elif len(args) == 2:
                    if not isinstance(args[1], np.ndarray):
                        lst[1] = np.array(args[1])

                if len(args) > 0:
                    args = tuple(lst)
                return fdict[func_name](self, *args, **kwargs)

            replacement_function.__doc__ = fdict[func_name].__doc__
            replacement_function.__name__ = "new_" + func_name
            return replacement_function

        replacement_list = ["generate", "extract"]
        for item in replacement_list:
            if item in clsdict:
                new_function = make_replacement(clsdict, item)
                setattr(cls, item, new_function)


class Attack(abc.ABC, metaclass=input_filter):
    """
    Abstract base class for all attack abstract base classes.
    """

    attack_params: List[str] = list()
    _estimator_requirements: Optional[Union[Tuple[Any, ...], Tuple[()]]] = None

    def __init__(self, estimator):
        """
        :param estimator: An estimator.
        """
        if self.estimator_requirements is None:
            raise ValueError("Estimator requirements have not been defined in `_estimator_requirements`.")

        if not all(t in type(estimator).__mro__ for t in self.estimator_requirements):
            raise EstimatorError(self.__class__, self.estimator_requirements, estimator)

        self._estimator = estimator

    @property
    def estimator(self):
        return self._estimator

    @property
    def estimator_requirements(self):
        return self._estimator_requirements

    def set_params(self, **kwargs) -> None:
        """
        Take in a dictionary of parameters and apply attack-specific checks before saving them as attributes.

        :param kwargs: A dictionary of attack-specific parameters.
        """
        for key, value in kwargs.items():
            if key in self.attack_params:
                setattr(self, key, value)
        self._check_params()

    def _check_params(self) -> None:
        pass


class EvasionAttack(Attack):
    """
    Abstract base class for evasion attack classes.
    """

    def __init__(self, **kwargs) -> None:
        self._targeted = False
        super().__init__(**kwargs)

    @abc.abstractmethod
    def generate(  # lgtm [py/inheritance/incorrect-overridden-signature]
        self, x: np.ndarray, y: Optional[np.ndarray] = None, **kwargs
    ) -> np.ndarray:
        """
        Generate adversarial examples and return them as an array. This method should be overridden by all concrete
        evasion attack implementations.

        :param x: An array with the original inputs to be attacked.
        :param y: Correct labels or target labels for `x`, depending if the attack is targeted
               or not. This parameter is only used by some of the attacks.
        :return: An array holding the adversarial examples.
        """
        raise NotImplementedError

    @property
    def targeted(self) -> bool:
        """
        Return Boolean if attack is targeted. Return None if not applicable.
        """
        return self._targeted

    @targeted.setter
    def targeted(self, targeted) -> None:
        self._targeted = targeted


class PoisoningAttack(Attack):
    """
    Abstract base class for poisoning attack classes
    """

    def __init__(self, classifier: Optional["CLASSIFIER_TYPE"]) -> None:
        """
        :param classifier: A trained classifier (or none if no classifier is needed)
        """
        super().__init__(classifier)

    @abc.abstractmethod
    def poison(self, x: np.ndarray, y=Optional[np.ndarray], **kwargs) -> Tuple[np.ndarray, np.ndarray]:
        """
        Generate poisoning examples and return them as an array. This method should be overridden by all concrete
        poisoning attack implementations.

        :param x: An array with the original inputs to be attacked.
        :param y:  Target labels for `x`. Untargeted attacks set this value to None.
        :return: An tuple holding the (poisoning examples, poisoning labels).
        """
        raise NotImplementedError


class PoisoningAttackTransformer(PoisoningAttack):
    """
    Abstract base class for poisoning attack classes that return a transformed classifier.
    These attacks have an additional method, `poison_estimator`, that returns the poisoned classifier.
    """

    def __init__(self, classifier: Optional["CLASSIFIER_TYPE"], **kwargs) -> None:
        """
        :param classifier: A trained classifier (or none if no classifier is needed)
        """
        super().__init__(classifier)

    @abc.abstractmethod
    def poison(self, x: np.ndarray, y=Optional[np.ndarray], **kwargs) -> Tuple[np.ndarray, np.ndarray]:
        """
        Generate poisoning examples and return them as an array. This method should be overridden by all concrete
        poisoning attack implementations.

        :param x: An array with the original inputs to be attacked.
        :param y:  Target labels for `x`. Untargeted attacks set this value to None.
        :return: An tuple holding the (poisoning examples, poisoning labels).
        :rtype: `(np.ndarray, np.ndarray)`
        """
        raise NotImplementedError

    @abc.abstractmethod
    def poison_estimator(self, x: np.ndarray, y: np.ndarray, **kwargs) -> "CLASSIFIER_TYPE":
        """
        Returns a poisoned version of the classifier used to initialize the attack
        :param x: Training data
        :param y: Training labels
        :return: A poisoned classifier
        """
        raise NotImplementedError


class PoisoningAttackBlackBox(PoisoningAttack):
    """
    Abstract base class for poisoning attack classes that have no access to the model (classifier object).
    """

    def __init__(self):
        """
        Initializes black-box data poisoning attack.
        """
        super().__init__(None)  # type: ignore

    @abc.abstractmethod
    def poison(self, x: np.ndarray, y: Optional[np.ndarray] = None, **kwargs) -> Tuple[np.ndarray, np.ndarray]:
        """
        Generate poisoning examples and return them as an array. This method should be overridden by all concrete
        poisoning attack implementations.

        :param x: An array with the original inputs to be attacked.
        :param y:  Target labels for `x`. Untargeted attacks set this value to None.
        :return: An tuple holding the `(poisoning_examples, poisoning_labels)`.
        """
        raise NotImplementedError


class PoisoningAttackWhiteBox(PoisoningAttack):
    """
    Abstract base class for poisoning attack classes that have white-box access to the model (classifier object).
    """

    @abc.abstractmethod
    def poison(self, x: np.ndarray, y: Optional[np.ndarray] = None, **kwargs) -> Tuple[np.ndarray, np.ndarray]:
        """
        Generate poisoning examples and return them as an array. This method should be overridden by all concrete
        poisoning attack implementations.

        :param x: An array with the original inputs to be attacked.
        :param y: Correct labels or target labels for `x`, depending if the attack is targeted
               or not. This parameter is only used by some of the attacks.
        :return: An tuple holding the `(poisoning_examples, poisoning_labels)`.
        """
        raise NotImplementedError


class ExtractionAttack(Attack):
    """
    Abstract base class for extraction attack classes.
    """

    @abc.abstractmethod
    def extract(self, x: np.ndarray, y: Optional[np.ndarray] = None, **kwargs) -> "CLASSIFIER_TYPE":
        """
        Extract models and return them as an ART classifier. This method should be overridden by all concrete extraction
        attack implementations.

        :param x: An array with the original inputs to be attacked.
        :param y: Correct labels or target labels for `x`, depending if the attack is targeted
               or not. This parameter is only used by some of the attacks.
        :return: ART classifier of the extracted model.
        """
        raise NotImplementedError


class InferenceAttack(Attack):
    """
    Abstract base class for inference attack classes.
    """

    def __init__(self, estimator):
        """
        :param estimator: A trained estimator targeted for inference attack.
        :type estimator: :class:`.art.estimators.estimator.BaseEstimator`
        """
        super().__init__(estimator)

    @abc.abstractmethod
    def infer(self, x: np.ndarray, y: Optional[np.ndarray] = None, **kwargs) -> np.ndarray:
        """
        Infer sensitive properties (attributes, membership training records) from the targeted estimator. This method
        should be overridden by all concrete inference attack implementations.

        :param x: An array with reference inputs to be used in the attack.
        :param y: Labels for `x`. This parameter is only used by some of the attacks.
        :return: An array holding the inferred properties.
        """
        raise NotImplementedError


class AttributeInferenceAttack(InferenceAttack):
    """
    Abstract base class for attribute inference attack classes.
    """

    attack_params = InferenceAttack.attack_params + ["attack_feature"]

    def __init__(self, estimator, attack_feature: Union[int, slice] = 0):
        """
        :param estimator: A trained estimator targeted for inference attack.
        :type estimator: :class:`.art.estimators.estimator.BaseEstimator`
        """
        super().__init__(estimator)
        self.attack_feature = attack_feature

    @abc.abstractmethod
    def infer(self, x: np.ndarray, y: Optional[np.ndarray] = None, **kwargs) -> np.ndarray:
        """
        Infer sensitive properties (attributes, membership training records) from the targeted estimator. This method
        should be overridden by all concrete inference attack implementations.

        :param x: An array with reference inputs to be used in the attack.
        :param y: Labels for `x`. This parameter is only used by some of the attacks.
        :return: An array holding the inferred properties.
        """
        raise NotImplementedError

    def set_params(self, **kwargs) -> None:
        """
        Take in a dictionary of parameters and applies attack-specific checks before saving them as attributes.
        """
        # Save attack-specific parameters
        super().set_params(**kwargs)
<<<<<<< HEAD
        self._check_params()

    def _check_params(self) -> None:
        if self.attack_feature < 0:
            raise ValueError("Attack feature must be positive.")


class ReconstructionAttack(Attack):
    """
    Abstract base class for reconstruction attack classes.
    """

    attack_params = InferenceAttack.attack_params

    def __init__(self, estimator):
        """
        :param estimator: A trained estimator targeted for reconstruction attack.
        """
        super().__init__(estimator)

    @abc.abstractmethod
    def reconstruct(self, x: np.ndarray, y: Optional[np.ndarray] = None, **kwargs) -> Tuple[np.ndarray, np.ndarray]:
        """
        Reconstruct the training dataset of and from the targeted estimator. This method
        should be overridden by all concrete inference attack implementations.

        :param x: An array with known records of the training set of `estimator`.
        :param y: An array with known labels of the training set of `estimator`, if None predicted labels will be used.
        :return: A tuple of two arrays for the reconstructed training input and labels.
        """
        raise NotImplementedError

    def set_params(self, **kwargs) -> None:
        """
        Take in a dictionary of parameters and applies attack-specific checks before saving them as attributes.
        """
        # Save attack-specific parameters
        super().set_params(**kwargs)
=======
>>>>>>> 09b9a10b
        self._check_params()<|MERGE_RESOLUTION|>--- conflicted
+++ resolved
@@ -321,6 +321,7 @@
         """
         :param estimator: A trained estimator targeted for inference attack.
         :type estimator: :class:`.art.estimators.estimator.BaseEstimator`
+        :param attack_feature: The index of the feature to be attacked.
         """
         super().__init__(estimator)
         self.attack_feature = attack_feature
@@ -343,12 +344,7 @@
         """
         # Save attack-specific parameters
         super().set_params(**kwargs)
-<<<<<<< HEAD
         self._check_params()
-
-    def _check_params(self) -> None:
-        if self.attack_feature < 0:
-            raise ValueError("Attack feature must be positive.")
 
 
 class ReconstructionAttack(Attack):
@@ -382,6 +378,4 @@
         """
         # Save attack-specific parameters
         super().set_params(**kwargs)
-=======
->>>>>>> 09b9a10b
         self._check_params()