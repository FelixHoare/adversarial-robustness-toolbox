--- conflicted
+++ resolved
@@ -29,7 +29,7 @@
 
 import logging
 from itertools import product
-from typing import List, Optional, Tuple, TYPE_CHECKING
+from typing import List, Optional, Tuple, Union, TYPE_CHECKING
 
 import numpy as np
 
@@ -50,7 +50,7 @@
 from art.utils import compute_success, to_categorical, check_and_transform_label_format
 
 if TYPE_CHECKING:
-    from art.classifiers import Classifier
+    from art.estimators.classification.classifier import Classifier
 
 logger = logging.getLogger(__name__)
 
@@ -67,8 +67,8 @@
     """
 
     attack_params = EvasionAttack.attack_params + ["th", "es", "targeted", "verbose"]
-
-<<<<<<< HEAD
+    _estimator_requirements = (BaseEstimator, NeuralNetworkMixin, ClassifierMixin)
+
     def __init__(
         self,
         classifier: "Classifier",
@@ -77,11 +77,6 @@
         targeted: bool,
         verbose: bool,
     ) -> None:
-=======
-    _estimator_requirements = (BaseEstimator, NeuralNetworkMixin, ClassifierMixin)
-
-    def __init__(self, classifier, th, es, targeted, verbose):
->>>>>>> 85479f7c
         """
         Create a :class:`.PixelThreshold` instance.
 
@@ -139,9 +134,8 @@
         :param maxiter: Maximum number of optimisation iterations.
         :return: An array holding the adversarial examples.
         """
-<<<<<<< HEAD
         y = check_and_transform_label_format(
-            y, self.classifier.nb_classes(), return_one_hot=False
+            y, self.estimator.nb_classes, return_one_hot=False
         )
 
         if y is None:
@@ -149,15 +143,7 @@
                 raise ValueError(
                     "Target labels `y` need to be provided for a targeted attack."
                 )
-            y = np.argmax(self.classifier.predict(x), axis=1)
-=======
-        y = check_and_transform_label_format(y, self.estimator.nb_classes, return_one_hot=False)
-
-        if y is None:
-            if self.targeted:
-                raise ValueError("Target labels `y` need to be provided for a targeted attack.")
             y = np.argmax(self.estimator.predict(x), axis=1)
->>>>>>> 85479f7c
         else:
             if len(y.shape) > 1:
                 y = np.argmax(y, axis=1)
@@ -174,7 +160,7 @@
                 self.min_th = 127
                 start, end = 1, 127
                 while True:
-                    image_result: List[np.ndarray] = []
+                    image_result: Union[List[np.ndarray], np.ndarray] = []
                     threshold = (start + end) // 2
                     success, trial_image_result = self._attack(
                         image, target_class, threshold
@@ -205,12 +191,8 @@
             y = to_categorical(y, self.estimator.nb_classes)
 
         logger.info(
-<<<<<<< HEAD
             "Success rate of Attack: %.2f%%",
-            100 * compute_success(self.classifier, x, y, adv_x_best, self.targeted, 1),
-=======
-            "Success rate of Attack: %.2f%%", 100 * compute_success(self.estimator, x, y, adv_x_best, self.targeted, 1)
->>>>>>> 85479f7c
+            100 * compute_success(self.estimator, x, y, adv_x_best, self.targeted, 1),
         )
         return adv_x_best
 
@@ -250,13 +232,9 @@
         """
         Checks whether the given perturbation `adv_x` for the image `img` is successful.
         """
-<<<<<<< HEAD
         predicted_class = np.argmax(
-            self.classifier.predict(self._perturb_image(adv_x, x))[0]
+            self.estimator.predict(self._perturb_image(adv_x, x))[0]
         )
-=======
-        predicted_class = np.argmax(self.estimator.predict(self._perturb_image(adv_x, x))[0])
->>>>>>> 85479f7c
         return bool(
             (self.targeted and predicted_class == target_class)
             or (not self.targeted and predicted_class != target_class)
@@ -272,13 +250,9 @@
         bounds, initial = self._get_bounds(image, limit)
 
         def predict_fn(x):
-<<<<<<< HEAD
-            predictions = self.classifier.predict(self._perturb_image(x, image))[
+            predictions = self.estimator.predict(self._perturb_image(x, image))[
                 :, target_class
             ]
-=======
-            predictions = self.estimator.predict(self._perturb_image(x, image))[:, target_class]
->>>>>>> 85479f7c
             return predictions if not self.targeted else 1 - predictions
 
         def callback_fn(x, convergence=None):
@@ -290,11 +264,6 @@
 
         if self.es == 0:
             from cma import CMAOptions
-<<<<<<< HEAD
-=======
-
-            opts = CMAOptions()
->>>>>>> 85479f7c
 
             opts = CMAOptions()
             if not self.verbose:
