# MIT License
#
# Copyright (C) IBM Corporation 2018
#
# Permission is hereby granted, free of charge, to any person obtaining a copy of this software and associated
# documentation files (the "Software"), to deal in the Software without restriction, including without limitation the
# rights to use, copy, modify, merge, publish, distribute, sublicense, and/or sell copies of the Software, and to permit
# persons to whom the Software is furnished to do so, subject to the following conditions:
#
# The above copyright notice and this permission notice shall be included in all copies or substantial portions of the
# Software.
#
# THE SOFTWARE IS PROVIDED "AS IS", WITHOUT WARRANTY OF ANY KIND, EXPRESS OR IMPLIED, INCLUDING BUT NOT LIMITED TO THE
# WARRANTIES OF MERCHANTABILITY, FITNESS FOR A PARTICULAR PURPOSE AND NONINFRINGEMENT. IN NO EVENT SHALL THE
# AUTHORS OR COPYRIGHT HOLDERS BE LIABLE FOR ANY CLAIM, DAMAGES OR OTHER LIABILITY, WHETHER IN AN ACTION OF CONTRACT,
# TORT OR OTHERWISE, ARISING FROM, OUT OF OR IN CONNECTION WITH THE SOFTWARE OR THE USE OR OTHER DEALINGS IN THE
# SOFTWARE.
from __future__ import absolute_import, division, print_function, unicode_literals

import logging

import numpy as np

from art import NUMPY_DTYPE
from art.attacks.attack import Attack

logger = logging.getLogger(__name__)


class DeepFool(Attack):
    """
    Implementation of the attack from Moosavi-Dezfooli et al. (2015).
    Paper link: https://arxiv.org/abs/1511.04599
    """
    attack_params = Attack.attack_params + ['max_iter', 'epsilon', 'nb_grads', 'batch_size']

    def __init__(self, classifier, max_iter=100, epsilon=1e-6, nb_grads=10, batch_size=128):
        """
        Create a DeepFool attack instance.

        :param classifier: A trained model.
        :type classifier: :class:`.Classifier`
        :param max_iter: The maximum number of iterations.
        :type max_iter: `int`
        :param epsilon: Overshoot parameter.
        :type epsilon: `float`
        :param nb_grads: The number of class gradients (top nb_grads w.r.t. prediction) to compute. This way only the
                         most likely classes are considered, speeding up the computation.
        :type nb_grads: `int`
        :param batch_size: Batch size
        :type batch_size: `int`
        """
        super(DeepFool, self).__init__(classifier=classifier)
        params = {'max_iter': max_iter, 'epsilon': epsilon, 'nb_grads': nb_grads, 'batch_size': batch_size}
        self.set_params(**params)

    def generate(self, x, y=None):
        """
        Generate adversarial samples and return them in an array.

        :param x: An array with the original inputs to be attacked.
        :type x: `np.ndarray`
        :param y: An array with the original labels to be predicted.
        :type y: `np.ndarray`
        :return: An array holding the adversarial examples.
        :rtype: `np.ndarray`
        """
<<<<<<< HEAD
        self.set_params(**kwargs)
        x_adv = x.astype(NUMPY_DTYPE)
=======
        clip_min, clip_max = self.classifier.clip_values
        x_adv = x.copy()
>>>>>>> 178eb402
        preds = self.classifier.predict(x, logits=True)

        # Determine the class labels for which to compute the gradients
        use_grads_subset = self.nb_grads < self.classifier.nb_classes
        if use_grads_subset:
            # TODO compute set of unique labels per batch
            grad_labels = np.argsort(-preds, axis=1)[:, :self.nb_grads]
            labels_set = np.unique(grad_labels)
        else:
            labels_set = np.arange(self.classifier.nb_classes)
        sorter = np.arange(len(labels_set))

        # Pick a small scalar to avoid division by 0
        tol = 10e-8

        # Compute perturbation with implicit batching
        for batch_id in range(int(np.ceil(x_adv.shape[0] / float(self.batch_size)))):
            batch_index_1, batch_index_2 = batch_id * self.batch_size, (batch_id + 1) * self.batch_size
            batch = x_adv[batch_index_1:batch_index_2]

            # Get predictions and gradients for batch
            f = preds[batch_index_1:batch_index_2]
            fk_hat = np.argmax(f, axis=1)
            if use_grads_subset:
                # Compute gradients only for top predicted classes
                grd = np.array([self.classifier.class_gradient(batch, logits=True, label=_) for _ in labels_set])
                grd = np.squeeze(np.swapaxes(grd, 0, 2), axis=0)
            else:
                # Compute gradients for all classes
                grd = self.classifier.class_gradient(batch, logits=True)

            # Get current predictions
            active_indices = np.arange(len(batch))
            current_step = 0
            while len(active_indices) != 0 and current_step < self.max_iter:
                # Compute difference in predictions and gradients only for selected top predictions
                labels_indices = sorter[np.searchsorted(labels_set, fk_hat, sorter=sorter)]
                grad_diff = grd - grd[np.arange(len(grd)), labels_indices][:, None]
                f_diff = f[:, labels_set] - f[np.arange(len(f)), labels_indices][:, None]

                # Choose coordinate and compute perturbation
                norm = np.linalg.norm(grad_diff.reshape(len(grad_diff), len(labels_set), -1), axis=2) + tol
                value = np.abs(f_diff) / norm
                value[np.arange(len(value)), labels_indices] = np.inf
                l = np.argmin(value, axis=1)
                r = (abs(f_diff[np.arange(len(f_diff)), l]) / (pow(np.linalg.norm(grad_diff[np.arange(len(
                    grad_diff)), l].reshape(len(grad_diff), -1), axis=1), 2) + tol))
                r = r.reshape((-1,) + (1,) * (len(x.shape) - 1))
                r = r * grad_diff[np.arange(len(grad_diff)), l]

                # Add perturbation and clip result
                if hasattr(self.classifier, 'clip_values') and self.classifier.clip_values is not None:
                    batch[active_indices] = np.clip(batch[active_indices] + r[active_indices],
                                                    self.classifier.clip_values[0], self.classifier.clip_values[1])
                else:
                    batch[active_indices] += r[active_indices]

                # Recompute prediction for new x
                f = self.classifier.predict(batch, logits=True)
                fk_i_hat = np.argmax(f, axis=1)

                # Recompute gradients for new x
                if use_grads_subset:
                    # Compute gradients only for (originally) top predicted classes
                    grd = np.array([self.classifier.class_gradient(batch, logits=True, label=_) for _ in labels_set])
                    grd = np.squeeze(np.swapaxes(grd, 0, 2), axis=0)
                else:
                    # Compute gradients for all classes
                    grd = self.classifier.class_gradient(batch, logits=True)

                # Stop if misclassification has been achieved
                active_indices = np.where(fk_i_hat == fk_hat)[0]

                current_step += 1

            # Apply overshoot parameter
            x_adv[batch_index_1:batch_index_2] = x_adv[batch_index_1:batch_index_2] + \
                (1 + self.epsilon) * (batch - x_adv[batch_index_1:batch_index_2])
            if hasattr(self.classifier, 'clip_values') and self.classifier.clip_values is not None:
                np.clip(x_adv[batch_index_1:batch_index_2], self.classifier.clip_values[0],
                        self.classifier.clip_values[1], out=x_adv[batch_index_1:batch_index_2])

        logger.info('Success rate of DeepFool attack: %.2f%%',
                    (np.sum(np.argmax(preds, axis=1) != np.argmax(self.classifier.predict(x_adv), axis=1)) /
                     x.shape[0]))

        return x_adv

    def set_params(self, **kwargs):
        """
        Take in a dictionary of parameters and applies attack-specific checks before saving them as attributes.

        :param max_iter: The maximum number of iterations.
        :type max_iter: `int`
        :param epsilon: Overshoot parameter.
        :type epsilon: `float`
        :param nb_grads: The number of class gradients (top nb_grads w.r.t. prediction) to compute. This way only the
                         most likely classes are considered, speeding up the computation.
        :type nb_grads: `int`
        :param batch_size: Internal size of batches on which adversarial samples are generated.
        :type batch_size: `int`
        """
        # Save attack-specific parameters
        super(DeepFool, self).set_params(**kwargs)

        if not isinstance(self.max_iter, (int, np.int)) or self.max_iter <= 0:
            raise ValueError("The number of iterations must be a positive integer.")

        if not isinstance(self.nb_grads, (int, np.int)) or self.nb_grads <= 0:
            raise ValueError("The number of class gradients to compute must be a positive integer.")

        if self.epsilon < 0:
            raise ValueError("The overshoot parameter must not be negative.")

        if self.batch_size <= 0:
            raise ValueError('The batch size `batch_size` has to be positive.')

        return True<|MERGE_RESOLUTION|>--- conflicted
+++ resolved
@@ -65,13 +65,7 @@
         :return: An array holding the adversarial examples.
         :rtype: `np.ndarray`
         """
-<<<<<<< HEAD
-        self.set_params(**kwargs)
         x_adv = x.astype(NUMPY_DTYPE)
-=======
-        clip_min, clip_max = self.classifier.clip_values
-        x_adv = x.copy()
->>>>>>> 178eb402
         preds = self.classifier.predict(x, logits=True)
 
         # Determine the class labels for which to compute the gradients
