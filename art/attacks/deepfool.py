--- conflicted
+++ resolved
@@ -190,10 +190,7 @@
         if self.epsilon < 0:
             raise ValueError("The overshoot parameter must not be negative.")
 
-<<<<<<< HEAD
-=======
         if self.batch_size <= 0:
             raise ValueError('The batch size `batch_size` has to be positive.')
 
->>>>>>> d00d57ab
         return True