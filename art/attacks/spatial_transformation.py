# MIT License
#
# Copyright (C) IBM Corporation 2018
#
# Permission is hereby granted, free of charge, to any person obtaining a copy of this software and associated
# documentation files (the "Software"), to deal in the Software without restriction, including without limitation the
# rights to use, copy, modify, merge, publish, distribute, sublicense, and/or sell copies of the Software, and to permit
# persons to whom the Software is furnished to do so, subject to the following conditions:
#
# The above copyright notice and this permission notice shall be included in all copies or substantial portions of the
# Software.
#
# THE SOFTWARE IS PROVIDED "AS IS", WITHOUT WARRANTY OF ANY KIND, EXPRESS OR IMPLIED, INCLUDING BUT NOT LIMITED TO THE
# WARRANTIES OF MERCHANTABILITY, FITNESS FOR A PARTICULAR PURPOSE AND NONINFRINGEMENT. IN NO EVENT SHALL THE
# AUTHORS OR COPYRIGHT HOLDERS BE LIABLE FOR ANY CLAIM, DAMAGES OR OTHER LIABILITY, WHETHER IN AN ACTION OF CONTRACT,
# TORT OR OTHERWISE, ARISING FROM, OUT OF OR IN CONNECTION WITH THE SOFTWARE OR THE USE OR OTHER DEALINGS IN THE
# SOFTWARE.
from __future__ import absolute_import, division, print_function, unicode_literals

import logging

import numpy as np
from scipy.ndimage import rotate, shift

from art.attacks.attack import Attack

logger = logging.getLogger(__name__)


class SpatialTransformation(Attack):
    """
    Implementation of the spatial transformation attack using translation and rotation of inputs. The attack conducts
    black-box queries to the target model in a grid search over possible translations and rotations to find optimal
    attack parameters.
    Paper link: https://arxiv.org/abs/1712.02779
    """

    attack_params = Attack.attack_params + ['max_translation', 'num_translations', 'max_rotation', 'num_rotations']

    def __init__(self, classifier, max_translation=0.0, num_translations=1, max_rotation=0.0, num_rotations=1):
        """
        :param classifier: A trained model.
        :type classifier: :class:`.Classifier`
        :param max_translation: The maximum translation in any direction as percentage of image size. The value is
               expected to be in the range `[0, 100]`.
        :type max_translation: `float`
        :param num_translations: The number of translations to search on grid spacing per direction.
        :type num_translations: `int`
        :param max_rotation: The maximum rotation in either direction in degrees. The value is expected to be in the
               range `[0, 180]`.
        :type max_rotation: `float`
        :param num_rotations: The number of rotations to search on grid spacing.
        :type num_rotations: `int`
        """
        super(SpatialTransformation, self).__init__(classifier=classifier)
        kwargs = {'max_translation': max_translation,
                  'num_translations': num_translations,
                  'max_rotation': max_rotation,
                  'num_rotations': num_rotations
                  }
        self.set_params(**kwargs)

        self.fooling_rate = None
        self.attack_trans_x = None
        self.attack_trans_y = None
        self.attack_rot = None

    def generate(self, x, y=None):
        """
        Generate adversarial samples and return them in an array.

        :param x: An array with the original inputs.
        :type x: `np.ndarray`
        :param y: An array with the original labels to be predicted.
        :type y: `np.ndarray`
        :return: An array holding the adversarial examples.
        :rtype: `np.ndarray`
        """
        logger.info('Computing spatial transformation based on grid search.')

        if len(x.shape) == 2:
            raise ValueError('Feature vectors detected. The attack can only be applied to data with spatial'
                             'dimensions.')

        if self.attack_trans_x is None or self.attack_trans_y is None or self.attack_rot is None:

            y_pred = self.classifier.predict(x, logits=False)
            y_pred_max = np.argmax(y_pred, axis=1)

            nb_instances = len(x)

            # Determine grids
            max_num_pixel_trans_x = int(round((x.shape[1] * self.max_translation / 100.0)))
            max_num_pixel_trans_y = int(round((x.shape[2] * self.max_translation / 100.0)))

            grid_trans_x = [int(round(g)) for g in
                            list(np.linspace(-max_num_pixel_trans_x, max_num_pixel_trans_x, num=self.num_translations))]
            grid_trans_y = [int(round(g)) for g in
                            list(np.linspace(-max_num_pixel_trans_y, max_num_pixel_trans_y, num=self.num_translations))]
            grid_rot = list(np.linspace(-self.max_rotation, self.max_rotation, num=self.num_rotations))

            # Remove duplicates
            grid_trans_x = list(set(grid_trans_x))
            grid_trans_y = list(set(grid_trans_y))
            grid_rot = list(set(grid_rot))

            grid_trans_x.sort()
            grid_trans_y.sort()
            grid_rot.sort()

            # Search for worst case
            fooling_rate = 0.0
            x_adv = np.copy(x)
            trans_x = 0
            trans_y = 0
            rot = 0.0

            for trans_x_i in grid_trans_x:
                for trans_y_i in grid_trans_y:
                    for rot_i in grid_rot:

                        # Generate the adversarial examples
                        x_adv_i = self._perturb(x, trans_x_i, trans_y_i, rot_i)

                        # Compute the error rate
                        y_adv_i = np.argmax(self.classifier.predict(x_adv_i, logits=False), axis=1)
                        fooling_rate_i = np.sum(y_pred_max != y_adv_i) / nb_instances

                        if fooling_rate_i > fooling_rate:
                            fooling_rate = fooling_rate_i
                            trans_x = trans_x_i
                            trans_y = trans_y_i
                            rot = rot_i
                            x_adv = np.copy(x_adv_i)

            self.fooling_rate = fooling_rate
            self.attack_trans_x = trans_x
            self.attack_trans_y = trans_y
            self.attack_rot = rot

            logger.info('Success rate of spatial transformation attack: %.2f%%', self.fooling_rate)
            logger.info('Attack-translation in x: %.2f%%', self.attack_trans_x)
            logger.info('Attack-translation in y: %.2f%%', self.attack_trans_y)
            logger.info('Attack-rotation: %.2f%%', self.attack_rot)

        else:
            x_adv = self._perturb(x, self.attack_trans_x, self.attack_trans_y, self.attack_rot)

        return x_adv

    def _perturb(self, x, trans_x, trans_y, rot):
        if self.classifier.channel_index == 3:
            x_adv = shift(x, [0, trans_x, trans_y, 0])
            x_adv = rotate(x_adv, angle=rot, axes=(1, 2), reshape=False)
        elif self.classifier.channel_index == 1:
            x_adv = shift(x, [0, 0, trans_x, trans_y])
            x_adv = rotate(x_adv, angle=rot, axes=(2, 3), reshape=False)
        else:
            raise ValueError("Unsupported channel index.")

<<<<<<< HEAD
        if hasattr(self.classifier, 'clip_values') and self.classifier.clip_values is not None:
            np.clip(x_adv, self.classifier.clip_values[0], self.classifier.clip_values[1], out=x_adv)

=======
        x_adv = np.clip(x_adv, self.classifier.clip_values[0], self.classifier.clip_values[1])
>>>>>>> 178eb402
        return x_adv

    def set_params(self, **kwargs):
        """
        Take in a dictionary of parameters and applies attack-specific checks before saving them as attributes.

        :param max_translation: The maximum translation in any direction as percentage of image size. The value is
               expected to be in the range `[0, 100]`.
        :type max_translation: `float`
        :param num_translations: The number of translations to search on grid spacing per direction.
        :type num_translations: `int`
        :param max_rotation: The maximum rotation in either direction in degrees. The value is expected to be in the
               range `[0, 180]`.
        :type max_rotation: `float`
        :param num_rotations: The number of rotations to search on grid spacing.
        :type num_rotations: `int`
        """
        super(SpatialTransformation, self).set_params(**kwargs)

        if not isinstance(self.max_translation, (float, int)) or self.max_translation < 0 or self.max_translation > 100:
            raise ValueError("The maximum translation must be in the range [0, 100].")

        if not isinstance(self.num_translations, int) or self.num_translations <= 0:
            raise ValueError("The number of translations must be a positive integer.")

        if not isinstance(self.max_rotation, (float, int)) or self.max_rotation < 0 or self.max_translation > 180:
            raise ValueError("The maximum rotation must be in the range [0, 180].")

        if not isinstance(self.num_rotations, int) or self.num_rotations <= 0:
            raise ValueError("The number of rotations must be a positive integer.")

        return True<|MERGE_RESOLUTION|>--- conflicted
+++ resolved
@@ -158,13 +158,9 @@
         else:
             raise ValueError("Unsupported channel index.")
 
-<<<<<<< HEAD
         if hasattr(self.classifier, 'clip_values') and self.classifier.clip_values is not None:
             np.clip(x_adv, self.classifier.clip_values[0], self.classifier.clip_values[1], out=x_adv)
 
-=======
-        x_adv = np.clip(x_adv, self.classifier.clip_values[0], self.classifier.clip_values[1])
->>>>>>> 178eb402
         return x_adv
 
     def set_params(self, **kwargs):
