import codecs
import os

from setuptools import find_packages, setup

with open("README.md", "r") as fh:
    long_description = fh.read()

install_requires = [
    "numpy>=1.18.0",
    "scipy>=1.4.1",
<<<<<<< HEAD
    "scikit-learn>=0.22.2,<=0.24.1",
=======
    "matplotlib",
    "scikit-learn>=0.22.2,<0.24.3",
>>>>>>> 00b8bdf3
    "six",
    "setuptools",
    "tqdm",
    "numba~=0.53.1"
]

docs_require = [
    "sphinx >= 1.4",
    "sphinx_rtd_theme",
    "sphinx-autodoc-annotation",
    "sphinx-autodoc-typehints",
    "matplotlib",
    "numpy",
    "scipy>=1.4.1",
    "six>=1.13.0",
    "scikit-learn>=0.22.2,<0.24.3",
    "Pillow>=6.0.0",
]


def read(rel_path):
    here = os.path.abspath(os.path.dirname(__file__))
    with codecs.open(os.path.join(here, rel_path), "r", encoding="utf-8") as fp:
        return fp.read()


def get_version(rel_path):
    for line in read(rel_path).splitlines():
        if line.startswith("__version__"):
            delim = '"' if '"' in line else "'"
            return line.split(delim)[1]
    raise RuntimeError("Unable to find version string.")


setup(
    name="adversarial-robustness-toolbox",
    version=get_version("art/__init__.py"),
    description="Toolbox for adversarial machine learning.",
    long_description=long_description,
    long_description_content_type="text/markdown",
    author="Irina Nicolae",
    author_email="irinutza.n@gmail.com",
    maintainer="Beat Buesser",
    maintainer_email="beat.buesser@ie.ibm.com",
    url="https://github.com/Trusted-AI/adversarial-robustness-toolbox",
    license="MIT",
    install_requires=install_requires,
    extras_require={
        "docs": docs_require,
        "catboost": ["catboost"],
        "gpy": ["GPy"],
        "keras": ["keras", "h5py"],
        "lightgbm": ["lightgbm"],
        "mxnet": ["mxnet"],
        "tensorflow": ["tensorflow", "tensorflow_addons", "h5py"],
        "tensorflow_image": ["tensorflow", "tensorflow_addons", "Pillow", "ffmpeg-python"],
        "tensorflow_audio": ["tensorflow", "tensorflow_addons", "h5py"],
        "pytorch": ["torch", "torchvision"],
        "pytorch_image": ["torch", "torchvision", "kornia", "Pillow", "ffmpeg-python"],
        "pytorch_audio": ["torch", "torchvision", "torchaudio", "pydub", "resampy"],
        "xgboost": ["xgboost"],
        "lingvo_asr": ["tensorflow-gpu==2.1.0", "lingvo==0.6.4"],
        "all": [
            "mxnet",
            "catboost",
            "lightgbm",
            "tensorflow",
            "tensorflow-addons",
            "h5py",
            "torch",
            "torchvision",
            "xgboost",
            "pandas",
            "kornia",
            "matplotlib",
            "Pillow",
            "statsmodels",
            "pydub",
            "resampy",
            "ffmpeg-python",
            "cma",
        ],
    },
    classifiers=[
        "Development Status :: 3 - Alpha",
        "Intended Audience :: Developers",
        "Intended Audience :: Education",
        "Intended Audience :: Science/Research",
        "License :: OSI Approved :: MIT License",
        "Programming Language :: Python :: 3.6",
        "Programming Language :: Python :: 3.7",
        "Programming Language :: Python :: 3.8",
        "Topic :: Software Development :: Libraries",
        "Topic :: Software Development :: Libraries :: Python Modules",
        "Topic :: Scientific/Engineering :: Artificial Intelligence",
    ],
    packages=find_packages(),
    include_package_data=True,
)<|MERGE_RESOLUTION|>--- conflicted
+++ resolved
@@ -9,12 +9,8 @@
 install_requires = [
     "numpy>=1.18.0",
     "scipy>=1.4.1",
-<<<<<<< HEAD
     "scikit-learn>=0.22.2,<=0.24.1",
-=======
-    "matplotlib",
     "scikit-learn>=0.22.2,<0.24.3",
->>>>>>> 00b8bdf3
     "six",
     "setuptools",
     "tqdm",
