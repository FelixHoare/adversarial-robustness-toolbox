--- conflicted
+++ resolved
@@ -254,16 +254,14 @@
         self.assertIn('For `HopSkipJump` classifier must be an instance of `art.classifiers.classifier.Classifier`, the'
                       ' provided classifier is instance of (<class \'object\'>,).', str(context.exception))
 
-<<<<<<< HEAD
-    def test_keras_iris_clipped(self):
-=======
-    def test_resume(self):
+    def test_pytorch_resume(self):
+        (_, _), (x_test, y_test) = self.mnist
+        x_test = np.swapaxes(x_test, 1, 3).astype(np.float32)
+        
         # Build PyTorchClassifier
         ptc = get_classifier_pt()
 
-        # Get MNIST
-        (_, _), (x_test, y_test) = self.mnist
-        x_test = np.swapaxes(x_test, 1, 3).astype(np.float32)
+
 
         # HSJ attack
         hsj = HopSkipJump(classifier=ptc, targeted=True, max_iter=10, max_eval=100, init_eval=10)
@@ -280,21 +278,7 @@
 
         self.assertGreater(diff1, diff2)
 
-
-class TestHopSkipJumpVectors(unittest.TestCase):
-    @classmethod
-    def setUpClass(cls):
-        # Get Iris
-        (x_train, y_train), (x_test, y_test), _, _ = load_dataset('iris')
-        cls.iris = (x_train, y_train), (x_test, y_test)
-
-    def setUp(self):
-        master_seed(1234)
-
-    @unittest.skipIf(tf.__version__[0] == '2', reason='Skip unittests for TensorFlow v2 until Keras supports TensorFlow'
-                                                      ' v2 as backend.')
-    def test_iris_k_clipped(self):
->>>>>>> 3dd81f06
+    def test_keras_iris_clipped(self):
         (_, _), (x_test, y_test) = self.iris
         classifier = get_iris_classifier_kr()
 
